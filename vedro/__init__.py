--- conflicted
+++ resolved
@@ -25,15 +25,10 @@
 
 __version__ = version
 __all__ = ("Scenario", "Interface", "run", "only", "skip", "skip_if", "params", "ensure",
-<<<<<<< HEAD
-           "context", "defer", "Config", "catched", "create_tmp_dir", "create_tmp_file",
-           "attach_artifact", "attach_scenario_artifact", "attach_step_artifact",
-           "attach_global_artifact", "MemoryArtifact", "FileArtifact", "Artifact",)
-=======
            "context", "defer", "defer_global", "Config", "catched", "create_tmp_dir",
            "create_tmp_file", "attach_artifact", "attach_scenario_artifact",
-           "attach_step_artifact", "MemoryArtifact", "FileArtifact", "Artifact",)
->>>>>>> 76805849
+           "attach_step_artifact", "attach_global_artifact", "MemoryArtifact", "FileArtifact",
+           "Artifact",)
 
 
 def run(*, plugins: Any = None) -> None:
