--- conflicted
+++ resolved
@@ -1,8 +1,4 @@
-<<<<<<< HEAD
-from typing import Dict, List, Type, Union
-=======
 from typing import Dict, Type, Union, final
->>>>>>> f47b8c1f
 
 from vedro.core import Dispatcher, Plugin, PluginConfig
 from vedro.events import ArgParseEvent, ConfigLoadedEvent
