--- conflicted
+++ resolved
@@ -15,11 +15,7 @@
     runs-on: ubuntu-latest
     strategy:
       matrix:
-<<<<<<< HEAD
-        python-version: [3.7, 3.8, 3.9]
-=======
         python-version: [3.8, 3.9]
->>>>>>> fca787b0
 
     steps:
     - uses: actions/checkout@v2
