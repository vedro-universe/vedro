from pathlib import Path
from unittest.mock import Mock, call

import pytest
from baby_steps import given, then, when
from rich.console import Style

from vedro.core import Dispatcher, ScenarioResult
<<<<<<< HEAD
from vedro.events import ScenarioPassedEvent
from vedro.plugins.director import RichReporterPlugin
from vedro.plugins.director.rich.test_utils import console_, dispatcher, make_vscenario, reporter
=======
from vedro.events import ArgParsedEvent, ScenarioPassedEvent
from vedro.plugins.director import RichReporter
from vedro.plugins.director.rich.test_utils import (
    console_,
    dispatcher,
    make_parsed_args,
    make_vscenario,
    reporter,
)
>>>>>>> f3766563

__all__ = ("dispatcher", "reporter", "console_",)


@pytest.mark.asyncio
async def test_rich_reporter_scenario_pass_event(*, dispatcher: Dispatcher,
                                                 reporter: RichReporterPlugin, console_: Mock):
    with given:
        reporter.subscribe(dispatcher)

        subject = "<subject>"
        vscenario = make_vscenario(subject=subject)
        scenario_result = ScenarioResult(vscenario).mark_passed()
        event = ScenarioPassedEvent(scenario_result)

    with when:
        await dispatcher.fire(event)

    with then:
        assert console_.mock_calls == [
            call.out(f" ✔ {subject}", style=Style.parse("green"))
        ]


@pytest.mark.asyncio
async def test_rich_reporter_scenario_pass_event_with_show_paths(*,
                                                                 dispatcher: Dispatcher,
                                                                 reporter: RichReporter,
                                                                 console_: Mock):
    with given:
        reporter.subscribe(dispatcher)

        args = make_parsed_args(show_paths=True)
        await dispatcher.fire(ArgParsedEvent(args))

        subject = "<subject>"
        path = "scenarios/scenario.py"
        vscenario = make_vscenario(subject=subject, path=Path(path).absolute())
        scenario_result = ScenarioResult(vscenario).mark_passed()
        event = ScenarioPassedEvent(scenario_result)

    with when:
        await dispatcher.fire(event)

    with then:
        assert console_.mock_calls == [
            call.out(f" ✔ {subject}", style=Style.parse("green")),
            call.out(f"   > {path}", style=Style.parse("grey50")),
        ]<|MERGE_RESOLUTION|>--- conflicted
+++ resolved
@@ -6,13 +6,8 @@
 from rich.console import Style
 
 from vedro.core import Dispatcher, ScenarioResult
-<<<<<<< HEAD
-from vedro.events import ScenarioPassedEvent
+from vedro.events import ArgParsedEvent, ScenarioPassedEvent
 from vedro.plugins.director import RichReporterPlugin
-from vedro.plugins.director.rich.test_utils import console_, dispatcher, make_vscenario, reporter
-=======
-from vedro.events import ArgParsedEvent, ScenarioPassedEvent
-from vedro.plugins.director import RichReporter
 from vedro.plugins.director.rich.test_utils import (
     console_,
     dispatcher,
@@ -20,7 +15,6 @@
     make_vscenario,
     reporter,
 )
->>>>>>> f3766563
 
 __all__ = ("dispatcher", "reporter", "console_",)
 
